--- conflicted
+++ resolved
@@ -144,20 +144,6 @@
     """
     Returns a filled bank.
     """
-<<<<<<< HEAD
-    naive_vol_key, frac_ib_key, n_templates_key, fill_key = random.split(key, 4)
-
-    # Estimate naive tau volume to within 10%
-    # proposals = propose(naive_vol_key, 100000)
-    # proposal_vol = (tau1_range[1] - tau1_range[0]) * (tau2_range[1] - tau2_range[0])
-    # in_bounds = accept(proposals)
-    # naive_vol = in_bounds.mean() * proposal_vol
-    # naive_vol_err = in_bounds.std() * proposal_vol / jnp.sqrt(len(proposals))
-    # print(f"Naive parameter space volume: {naive_vol:.6f} +/- {naive_vol_err:.6f}")
-    # assert naive_vol_err / naive_vol < 0.1
-
-=======
->>>>>>> bd88c6cb
     # Configure bank
     fs = jnp.linspace(f_s, 2000, 3000)
     mm = 0.95
@@ -168,36 +154,16 @@
         Psi,
         fs,
         Sn_LIGO,
-<<<<<<< HEAD
-        tau_sampler,
-        m_star=m_star,
-        eta=eta,
-=======
         m_star,
         eta,
         sample_base=tau_sampler,
->>>>>>> bd88c6cb
         name="owen",
     )
 
     # Metric is constant, so can just compute density at any point
-<<<<<<< HEAD
-    bank.density_max = bank.density_fun(tau_sampler(naive_vol_key, 1)[0])
-    # bank.compute_template_frac_in_bounds(frac_ib_key, 100000, 20)
-    # print(
-    #     f"{bank.frac_in_bounds * 100:.3f} +/- {bank.frac_in_bounds_err * 100:.3f} % "
-    #     "of the average template ellipse's volume is in bounds"
-    # )
-    # bank.compute_n_templates(n_templates_key, 5)
-    # print(f"{bank.n_templates} +/- {bank.n_templates_err:.2f} templates required")
-    print("Filling the bank")
-    bank.fill_bank(fill_key, n_eff=500)
-    print(f"Done: {bank}")
-=======
     print(f"Filling {bank}")
     bank.fill_bank(key)
     print(f"Done")
->>>>>>> bd88c6cb
 
     return bank
 

--- conflicted
+++ resolved
@@ -8,18 +8,10 @@
 NBANKS=16
 echo $NBANKS
 
-<<<<<<< HEAD
-for i in $(seq 1 $(($NPROC - 1))); do
-	python3 taylorf2reducedspin.py --seed $(($i + 16)) --kind random &
+for i in $(seq 1 $NBANKS); do
+	python3 taylorf2reducedspin.py --seed $i --kind random &
 done
 
-# python3 taylorf2reducedspin.py --seed $NPROC --kind stochastic &
-=======
-for i in $(seq 1 $NBANKS); do
-	python taylorf2reducedspin.py --seed $i --kind random &
-done
-
-# python taylorf2reducedspin.py --seed $NBANKS --kind stochastic &
->>>>>>> 0003e51b
+# python3 taylorf2reducedspin.py --seed $NBANKS --kind stochastic &
 
 wait
--- conflicted
+++ resolved
@@ -15,43 +15,17 @@
 from .metric import get_density, get_g
 
 
-<<<<<<< HEAD
 def n_eff_pts(eta, r: float = 1):
     """
     Gets number of `eff_pts` to use during bank generation. This is computed by
     setting
-=======
-def binom_confint_wilson(n_success, n_obs, alpha=0.1):
-    n_fail = n_obs - n_success
-    z = jax.scipy.stats.norm.ppf(1 - alpha / 2)
-    first_term = (n_success + 1 / 2 * z ** 2) / (n_obs + z ** 2)
-    second_term = (
-        z / (n_obs + z ** 2) * jnp.sqrt(n_success * n_fail / n_obs + z ** 2 / 4)
-    )
-    return first_term - second_term  # , jnp.min(1, first_term + second_term)
->>>>>>> 16f51fc0
 
         p(n_eff_pts | > eta) / p(n_eff_pts | < eta) > r,
 
-<<<<<<< HEAD
     where the likelihoods are those for n_eff_pts being within a minimum match
     threshold of a template.
     """
     return int(jnp.ceil(jnp.log(1 / (1 + r)) / jnp.log(eta) - 1))
-=======
-def n_eff_pts(eta, alpha=0.1):
-    """
-    Gets number of `eff_pts` to use during bank generation. Works by finding
-    the number of `eff_pts` that must have minimum match greater than some
-    value with a template in the bank for the 1-alpha binomial confidence
-    interval for `eta` to have lower bound equal to `eta`.
-    """
-    fun = lambda n: binom_confint_wilson(n, n, alpha)[0] - eta
-    # res = root_scalar(fun, x0=100, x1=1000, method='brentq')
-    res = root_scalar(fun, bracket=[1, 1e5], method="brentq")
-    assert res.converged
-    return round(res.root)
->>>>>>> 16f51fc0
 
 
 def ms_to_Mc_eta(m):
@@ -245,13 +219,9 @@
     eta: float,
     show_progress: bool = True,
     eff_pt_sampler: Optional[Callable[[jnp.ndarray], jnp.ndarray]] = None,
-<<<<<<< HEAD
     r: float = 1,
     is_in_bounds: Optional[Callable[[jnp.ndarray], jnp.ndarray]] = None,
     n_fib: int = 1000,
-=======
-    alpha: float = 0.65,
->>>>>>> 16f51fc0
 ) -> jnp.ndarray:
     """
     Arguments
@@ -342,7 +312,6 @@
     minimum_match: float,
     eta: float,
 ) -> jnp.ndarray:
-
     density_fun = lambda theta: get_density(theta, amp, Psi, fs, Sn)
     gen_template = jax.jit(
         lambda key: gen_template_rejection(key, density_max, density_fun, base_dist)

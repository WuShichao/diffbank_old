from contextlib import nullcontext
from math import pi
from typing import Callable, Tuple

import jax
from jax import random
import jax.numpy as jnp
from tqdm.auto import tqdm

from .constants import C, G
<<<<<<< HEAD
from .metric import get_density, get_g


def n_eff_pts(eta, r: float = 4):
    """
    Gets number of `eff_pts` to use during bank generation. This is computed by
    setting

        p(n_eff_pts | > eta) / p(n_eff_pts | < eta) > r,

    where the likelihoods are those for n_eff_pts being within a minimum match
    threshold of a template.
    """
    return int(jnp.ceil(jnp.log(1 / (1 + r)) / jnp.log(eta) - 1))
=======
>>>>>>> 1243db85


def ms_to_Mc_eta(m):
    m1, m2 = m
    return (m1 * m2) ** (3 / 5) / (m1 + m2) ** (1 / 5), m1 * m2 / (m1 + m2) ** 2


def get_f_isco(m):
    return 1 / (6 ** (3 / 2) * pi * m / (C ** 3 / G))


def get_M_eta_sampler(M_range, eta_range) -> Callable[[jnp.ndarray, int], jnp.ndarray]:
    """
    Uniformly samples over the specified ranges.
    """

    def sampler(key, n):
        M_eta = random.uniform(
            key,
            minval=jnp.array([M_range[0], eta_range[0]]),
            maxval=jnp.array([M_range[1], eta_range[1]]),
            shape=(n, 2),
        )
        return M_eta

    return sampler


def get_m1_m2_sampler(m1_range, m2_range) -> Callable[[jnp.ndarray, int], jnp.ndarray]:
    """
    Uniformly samples over the specified ranges, with the restriction that the
    first variable is larger than the second.
    """

    def sampler(key, n):
        ms = random.uniform(
            key,
            minval=jnp.array([m1_range[0], m2_range[0]]),
            maxval=jnp.array([m1_range[1], m2_range[1]]),
            shape=(n, 2),
        )
        return jnp.stack([ms.max(axis=1), ms.min(axis=1)]).T

    return sampler


def get_effectualness(theta1, theta2, amp, Psi, fs, Sn):
    """
    Calculates the match between two waveforms at theta1 and theta2.

    Assumes fs's entries are linearly spaced!
    """
    Sns = Sn(fs)
    df = fs[1] - fs[0]

    # Calculating the best fit tc
    wf1 = amp(fs, theta1) * jnp.exp(1j * Psi(fs, theta1))
    wf2 = amp(fs, theta2) * jnp.exp(1j * Psi(fs, theta2))

    norm1 = jnp.sqrt(4.0 * jnp.sum((wf1 * wf1.conj() / Sns) * df).real)
    norm2 = jnp.sqrt(4.0 * jnp.sum((wf2 * wf2.conj() / Sns) * df).real)

    norm = norm1 * norm2

    overlap_tc = jnp.fft.fft((4.0 * wf1 * wf2.conj() * df) / Sns / norm)

    return jnp.abs(overlap_tc).max()


def sample_uniform_ball(key, dim, shape: Tuple[int] = (1,)) -> jnp.ndarray:
    """
    Uniformly sample from the unit ball.
    """
    xs = random.normal(key, shape + (dim,))
    abs_xs = jnp.sqrt(jnp.sum(xs ** 2, axis=-1, keepdims=True))
    sphere_samples = xs / abs_xs
    rs = random.uniform(key, shape + (1,)) ** (1 / dim)
    return sphere_samples * rs


def sample_uniform_metric_ellipse(
    key: jnp.ndarray,
    g: jnp.ndarray,
    n: int,
) -> jnp.ndarray:
    """
    Uniformly sample inside a metric ellipse centered at the origin.
    """
    dim = g.shape[1]
    # radius = jnp.sqrt(m_star)
    ball_samples = sample_uniform_ball(key, dim, (n,))
    trafo = jnp.linalg.inv(jnp.linalg.cholesky(g))
    return ball_samples @ trafo.T


def get_template_frac_in_bounds(
    key: jnp.ndarray,
    theta: jnp.ndarray,
    get_g: Callable[[jnp.ndarray], jnp.ndarray],
    m_star,
    is_in_bounds: Callable[[jnp.ndarray], jnp.ndarray],
    n: int,
) -> Tuple[jnp.ndarray, jnp.ndarray]:
    """
    Estimates average fraction of a template's metric ellipse lying inside the
    parameter space.
    Args:
      is_in_bounds: callable that takes a point and returns 1 if it is in the
        parameter space and 0 if not.
      n: number of points to sample in each template ellipse.
    Returns:
      MC estimate (along with error) of the fraction of the volume of the
      templates centered on ``theta`` that lies in the parameter space.
    """
    # Rescale metric ellipse samples to have radius ``sqrt(m_star)`` and
    # recenter on ``theta``
    ellipse_samples_0 = sample_uniform_metric_ellipse(key, get_g(theta), n)
    ellipse_samples = jnp.sqrt(m_star) * ellipse_samples_0 + theta
    in_bounds = jnp.concatenate(
        (jnp.array([1.0]), jax.lax.map(is_in_bounds, ellipse_samples))
    )
    return in_bounds.mean(), in_bounds.std() / jnp.sqrt(n + 1)

def gen_template_rejection(
    key,
    density_max,
    density_fun: Callable[[jnp.ndarray], jnp.ndarray],
    base_dist: Callable[[jnp.ndarray, int], jnp.ndarray],
) -> jnp.ndarray:
    """
    Generates a single template using rejection sampling.
    """

    def cond_fun(val):
        cond_key, theta = val[1], val[2]
        u = random.uniform(cond_key)
        return u >= density_fun(theta) / density_max

    def body_fun(val):
        key = val[0]
        key, theta_key, cond_key = random.split(key, 3)
        theta = base_dist(theta_key, 1)[0]
        return (key, cond_key, theta)  # new val

    # Only first element of init_val matters
    init_val = body_fun((key, None, None))

    return jax.lax.while_loop(cond_fun, body_fun, init_val)[2]


def gen_templates_rejection(
    key,
    n_templates,
    density_max,
    density_fun: Callable[[jnp.ndarray], jnp.ndarray],
    sampler,
) -> jnp.ndarray:
    """
    Generates a bank with n_templates samples using rejection sampling.
    TODO: add tqdm somehow?
    """
    keys = random.split(key, n_templates)
    f = lambda key: gen_template_rejection(key, density_max, density_fun, sampler)
    return jax.lax.map(f, keys)


def _update_uncovered_eff(
    pt: jnp.ndarray,
    eff: jnp.ndarray,
    template: jnp.ndarray,
    minimum_match: jnp.ndarray,
    effectualness_fun: Callable[[jnp.ndarray, jnp.ndarray], jnp.ndarray],
) -> jnp.ndarray:
    """
    Computes effectualness for a point not already covered by a template.
    Jit-able.
    """
    uncovered = eff < minimum_match

    def true_fun(pt):
        return effectualness_fun(template, pt)

    def false_fun(_):
        return eff

    return jax.lax.cond(uncovered, true_fun, false_fun, pt)


def gen_bank_random(
    key: jnp.ndarray,
    minimum_match: float,
    eta: float,
    effectualness_fun: Callable[[jnp.ndarray, jnp.ndarray], jnp.ndarray],
    density_max: jnp.ndarray,
    base_dist: Callable[[jnp.ndarray, int], jnp.ndarray],
    density_fun: Callable[[jnp.ndarray], jnp.ndarray],
    eff_pt_sampler: Callable[[jnp.ndarray], jnp.ndarray] = None,
    n_eff: int = 1000,
    show_progress: bool = True,
<<<<<<< HEAD
    eff_pt_sampler: Optional[Callable[[jnp.ndarray], jnp.ndarray]] = None,
    r: float = 3,
    is_in_bounds: Optional[Callable[[jnp.ndarray], jnp.ndarray]] = None,
    n_fib: int = 1000,
) -> jnp.ndarray:
=======
) -> Tuple[jnp.ndarray, jnp.ndarray]:
>>>>>>> 1243db85
    """
    Arguments
    - effectualness_fun: function computing effectualness between points. Must
      be jit-able.
    - density_max: maximum value of density function.
    - base_dist: distribution for rejection sampling. Takes a key and number of
      samples.
    - density_fun: density for rejection sampling. Must be jit-able.
    - eff_pt_sampler: sampler for effectualness points. Need not be jit-able.
      If None, the template rejection sampler will be used.

    Reference: https://arxiv.org/abs/0809.5223
    """
    # Function for rejection sampling of templates
    gen_template = jax.jit(
        lambda key: gen_template_rejection(key, density_max, density_fun, base_dist)
    )
    if eff_pt_sampler is None:
        eff_pt_sampler = gen_template

    # Generate points for effectualness monitoring
    key, subkey = random.split(key)
    eff_pts = jnp.array([eff_pt_sampler(k) for k in random.split(subkey, n_eff)])
    effs = jnp.zeros(n_eff)
    n_covered = 0

    # Close over eff_pts
    @jax.jit
    def update_uncovered_effs(template, effs):
        update = lambda ep: _update_uncovered_eff(
            ep["point"], ep["eff"], template, minimum_match, effectualness_fun
        )
        return jax.lax.map(update, {"point": eff_pts, "eff": effs})

    # Fill the bank!
    templates = []
    n_ko = int(jnp.ceil(n_eff * eta))
    with tqdm(total=n_ko) if show_progress else nullcontext() as pbar:
        while n_covered < n_ko:
            # Make template
            key, key_template = random.split(key)
            template = gen_template(key_template)
            templates.append(template)

            # Compute matches
            effs = update_uncovered_effs(template, effs)
            # Update coverage count
            dn_covered = (effs > minimum_match).sum() - n_covered
            n_covered += dn_covered

            if show_progress:  # pbar is a tqdm
                pbar.update(int(dn_covered))  # type: ignore
                pbar.set_postfix_str(f"n_templates = {len(templates)}")  # type: ignore

    return jnp.array(templates), eff_pts


def gen_bank_stochastic(
    key: jnp.ndarray,
    minimum_match: float,
    eta: float,
    effectualness_fun: Callable[[jnp.ndarray, jnp.ndarray], jnp.ndarray],
    propose_template: Callable[[jnp.ndarray], jnp.ndarray],
    eff_pt_sampler: Callable[[jnp.ndarray], jnp.ndarray],
    n_eff: int = 1000,
    show_progress: bool = True,
    n_acc_monitoring: int = 1,  # number of iterations for acc rate moving average
) -> Tuple[jnp.ndarray, jnp.ndarray]:
    """
    Arguments
    - effectualness_fun: function computing effectualness between points. Must
      be jit-able.
    - eff_pt_sampler: sampler for effectualness points. Need not be jit-able.
    - n_acc_monitoring: number of iterations to use for moving average
      calculation of the acceptance rate

    Reference: https://arxiv.org/abs/0908.2090
    """
    effectualness_fun = jax.jit(effectualness_fun)

    # Generate points for effectualness monitoring
    key, subkey = random.split(key)
    eff_pts = jnp.array([eff_pt_sampler(k) for k in random.split(subkey, n_eff)])
    effs = jnp.zeros(n_eff)
    n_covered = 0

    # Close over eff_pts
    @jax.jit
    def update_uncovered_effs(template, effs):
        update = lambda ep: _update_uncovered_eff(
            ep["point"], ep["eff"], template, minimum_match, effectualness_fun
        )
        return jax.lax.map(update, {"point": eff_pts, "eff": effs})

    # Returns True if point is far from all templates (ie, has a low
    # effectualness to the bank)
    def accept(pt, templates):
        effs = map(lambda template: effectualness_fun(template, pt), templates)
        return max(effs) < minimum_match

    # Add first template
    key, subkey = random.split(key)
    templates = [propose_template(subkey)]
    n_proposals = 1
    acc_rates = []
    n_ko = int(jnp.ceil(n_eff * eta))
    with tqdm(total=n_ko) if show_progress else nullcontext() as pbar:
        while n_covered < n_ko:
            # Make a template
            n_proposal_it = 0
            while True:
                key, subkey = random.split(key)
                template = propose_template(subkey)
                n_proposal_it += 1
                if accept(template, templates):
                    templates.append(template)
                    break

            # Update monitoring
            n_proposals += n_proposal_it
            acc_rate_it = 1 / n_proposal_it  # for the round
            if len(acc_rates) == n_acc_monitoring:
                acc_rates = acc_rates[1:]
            acc_rates.append(acc_rate_it)
            acc_rate = sum(acc_rates) / len(acc_rates)

            # Compute matches
            effs = update_uncovered_effs(template, effs)
            # Update coverage count
            dn_covered = (effs > minimum_match).sum() - n_covered
            n_covered += dn_covered

            if show_progress:  # pbar is a tqdm
                pbar.update(int(dn_covered))  # type: ignore
                pbar.set_postfix_str(  # type: ignore
                    f"acc rate = {acc_rate:.3f}, {len(templates)} / {n_proposals}"
                )

    return jnp.array(templates), eff_pts


def get_bank_effectualness(
    key: jnp.ndarray,
    minimum_match: float,
    templates: jnp.ndarray,
    effectualness_fun: Callable[[jnp.ndarray, jnp.ndarray], jnp.ndarray],
    eff_pt_sampler: Callable[[jnp.ndarray], jnp.ndarray],
    n: int = 100,
    show_progress: bool = True,
) -> Tuple[jnp.ndarray, jnp.ndarray, jnp.ndarray, jnp.ndarray]:
    """
    Computes effectualness of a bank at random points.

    Arguments
    - effectualness_fun: function computing effectualness between points. Must
      be jit-able.
    - eff_pt_sampler: sampler for effectualness points. Need not be jit-able.
    """
    # Compile in the templates and waveform model
    @jax.jit
    def get_bank_eff(pt):
        return jax.lax.map(
            lambda template: effectualness_fun(template, pt), templates
        ).max()

<<<<<<< HEAD
    # Set up sampler
    if eff_pt_sampler is None:
        if base_dist is None or density_max is None:
            raise ValueError(
                "must provide base_dist and density_max to sample points with "
                "density sqrt(|g|)"
            )
        density_fun = lambda _, theta: get_density(theta, amp, Psi, fs, Sn)
        eff_pt_sampler = jax.jit(
            lambda key: gen_template_rejection(key, density_max, density_fun, base_dist)  # type: ignore
        )
    elif base_dist is not None:
        warnings.warn("base_dist will be ignored since eff_pt_sampler was provided")
    elif density_max is not None:
        warnings.warn("density_max will be ignored since eff_pt_sampler was provided")

=======
>>>>>>> 1243db85
    # Sample points and compute effectualnesses
    eff_pts = jnp.array([eff_pt_sampler(k) for k in random.split(key, n)])
    effs = []
    # https://en.wikipedia.org/wiki/Algorithms_for_calculating_variance#Welford's_online_algorithm
    eta_est, eta_est_err, M_2 = 0.0, 0.0, 0.0
    with tqdm(eff_pts) if show_progress else nullcontext() as pbar:
        for n, pt in enumerate(pbar, start=1):  # type: ignore
            effs.append(get_bank_eff(pt))

            x = effs[-1] > minimum_match
            eta_prev = eta_est
            eta_est = eta_prev + (x - eta_prev) / n
            M_2 = M_2 + (x - eta_prev) * (x - eta_est)
            if n > 1:
                eta_est_err = jnp.sqrt(M_2 / (n - 1))

            if show_progress:  # pbar is a tqdm
                pbar.set_postfix_str(f"eta = {eta_est:.3f} +/- {eta_est_err:.3f}")  # type: ignore

    return jnp.array(effs), eff_pts, eta_est, eta_est_err<|MERGE_RESOLUTION|>--- conflicted
+++ resolved
@@ -8,23 +8,6 @@
 from tqdm.auto import tqdm
 
 from .constants import C, G
-<<<<<<< HEAD
-from .metric import get_density, get_g
-
-
-def n_eff_pts(eta, r: float = 4):
-    """
-    Gets number of `eff_pts` to use during bank generation. This is computed by
-    setting
-
-        p(n_eff_pts | > eta) / p(n_eff_pts | < eta) > r,
-
-    where the likelihoods are those for n_eff_pts being within a minimum match
-    threshold of a template.
-    """
-    return int(jnp.ceil(jnp.log(1 / (1 + r)) / jnp.log(eta) - 1))
-=======
->>>>>>> 1243db85
 
 
 def ms_to_Mc_eta(m):
@@ -148,6 +131,7 @@
     )
     return in_bounds.mean(), in_bounds.std() / jnp.sqrt(n + 1)
 
+
 def gen_template_rejection(
     key,
     density_max,
@@ -224,15 +208,7 @@
     eff_pt_sampler: Callable[[jnp.ndarray], jnp.ndarray] = None,
     n_eff: int = 1000,
     show_progress: bool = True,
-<<<<<<< HEAD
-    eff_pt_sampler: Optional[Callable[[jnp.ndarray], jnp.ndarray]] = None,
-    r: float = 3,
-    is_in_bounds: Optional[Callable[[jnp.ndarray], jnp.ndarray]] = None,
-    n_fib: int = 1000,
-) -> jnp.ndarray:
-=======
 ) -> Tuple[jnp.ndarray, jnp.ndarray]:
->>>>>>> 1243db85
     """
     Arguments
     - effectualness_fun: function computing effectualness between points. Must
@@ -398,25 +374,6 @@
             lambda template: effectualness_fun(template, pt), templates
         ).max()
 
-<<<<<<< HEAD
-    # Set up sampler
-    if eff_pt_sampler is None:
-        if base_dist is None or density_max is None:
-            raise ValueError(
-                "must provide base_dist and density_max to sample points with "
-                "density sqrt(|g|)"
-            )
-        density_fun = lambda _, theta: get_density(theta, amp, Psi, fs, Sn)
-        eff_pt_sampler = jax.jit(
-            lambda key: gen_template_rejection(key, density_max, density_fun, base_dist)  # type: ignore
-        )
-    elif base_dist is not None:
-        warnings.warn("base_dist will be ignored since eff_pt_sampler was provided")
-    elif density_max is not None:
-        warnings.warn("density_max will be ignored since eff_pt_sampler was provided")
-
-=======
->>>>>>> 1243db85
     # Sample points and compute effectualnesses
     eff_pts = jnp.array([eff_pt_sampler(k) for k in random.split(key, n)])
     effs = []
